--- conflicted
+++ resolved
@@ -80,41 +80,7 @@
                 #[async_std::test]
                 #[serial(flow, timeout_ms = 600000)]
                 async fn $file() -> Result<()> {
-<<<<<<< HEAD
-
-                    let deploy_dir = concat!("tests/flows/", stringify!($file), "/").to_string();
-                    let deploy_file = concat!("tests/flows/", stringify!($file), "/flow.troy");
-                    Manager::clear_path()?;
-                    Manager::add_path(&"tremor-script/lib")?;
-                    Manager::add_path(&deploy_dir)?;
-
-                    println!("Loading deployment file: {}", deploy_file);
-                    let mut file = file::open(deploy_file)?;
-                    let mut contents = String::new();
-                    file.read_to_string(&mut contents)?;
-                    match parse(&contents) {
-                        Ok(deployable) => {
-                            let config = WorldConfig{
-                                debug_connectors: true,
-                                ..WorldConfig::default()
-                            };
-                            let (world, h) = World::start(config).await?;
-                            for flow in deployable.iter_flows() {
-                                world.start_flow(flow).await?;
-                            }
-                            // this isn't good
-                            h.timeout(Duration::from_secs(10)).await??;
-                        },
-                        otherwise => {
-                            println!("Expected valid deployment file, compile phase, but got an unexpected error: {:?}", otherwise);
-                            assert!(false);
-                        }
-                    }
-
-                    Ok(())
-=======
 					main_config(stringify!($file)).await
->>>>>>> f774d216
                 }
             )*
         }

// Copyright 2020-2021, The Tremor Team
//
// Licensed under the Apache License, Version 2.0 (the "License");
// you may not use this file except in compliance with the License.
// You may obtain a copy of the License at
//
//     http://www.apache.org/licenses/LICENSE-2.0
//
// Unless required by applicable law or agreed to in writing, software
// distributed under the License is distributed on an "AS IS" BASIS,
// WITHOUT WARRANTIES OR CONDITIONS OF ANY KIND, either express or implied.
// See the License for the specific language governing permissions and
// limitations under the License.

pub(crate) mod impls;
/// prelude with commonly needed stuff imported
pub(crate) mod prelude;

/// sink parts
pub(crate) mod sink;

/// source parts
pub(crate) mod source;

#[macro_use]
pub(crate) mod utils;

mod google;
#[cfg(test)]
mod tests;

use self::metrics::{SinkReporter, SourceReporter};
use self::sink::{SinkAddr, SinkContext, SinkMsg};
use self::source::{SourceAddr, SourceContext, SourceMsg};
use self::utils::quiescence::QuiescenceBeacon;
pub(crate) use crate::config::Connector as ConnectorConfig;
use crate::instance::State;
use crate::pipeline;
use crate::system::flow;
use crate::system::{KillSwitch, World};
use crate::{
    errors::{Error, Kind as ErrorKind, Result},
    log_error,
};
use async_std::task::{self};
use async_std::{
    channel::{bounded, Sender},
    task::JoinHandle,
};
use beef::Cow;
use futures::Future;
use halfbrown::HashMap;
use std::{fmt::Display, sync::atomic::Ordering, time::Duration};
use tremor_common::ids::{ConnectorId, ConnectorIdGen, SourceId};
use tremor_common::ports::{ERR, IN, OUT};
use tremor_pipeline::METRICS_CHANNEL;
use tremor_script::ast::DeployEndpoint;
use tremor_value::Value;
use utils::reconnect::{Attempt, ConnectionLostNotifier, ReconnectRuntime};
use value_trait::{Builder, Mutable, ValueAccess};

/// quiescence stuff
pub(crate) use utils::{metrics, reconnect};

/// Accept timeout
pub(crate) const ACCEPT_TIMEOUT: Duration = Duration::from_millis(100);

/// connector address
#[derive(Clone, Debug)]
pub struct Addr {
    /// connector instance alias
    pub(crate) alias: Alias,
    sender: Sender<Msg>,
    source: Option<SourceAddr>,
    pub(crate) sink: Option<SinkAddr>,
}

impl Display for Addr {
    fn fmt(&self, f: &mut std::fmt::Formatter<'_>) -> std::fmt::Result {
        self.alias.fmt(f)
    }
}

impl Addr {
    /// send a message
    ///
    /// # Errors
    ///  * If sending failed
    pub(crate) async fn send(&self, msg: Msg) -> Result<()> {
        Ok(self.sender.send(msg).await?)
    }

    /// send a message to the sink part of the connector.
    /// Results in a no-op if the connector has no sink part.
    ///
    /// # Errors
    ///   * if sending failed
    pub(crate) async fn send_sink(&self, msg: SinkMsg) -> Result<()> {
        if let Some(sink) = self.sink.as_ref() {
            sink.addr.send(msg).await?;
        }
        Ok(())
    }

    /// Send a message to the source part of the connector.
    /// Results in a no-op if the connector has no source part.
    ///
    /// # Errors
    ///   * if sending failed
    pub(crate) async fn send_source(&self, msg: SourceMsg) -> Result<()> {
        if let Some(source) = self.source.as_ref() {
            source.addr.send(msg).await?;
        }
        Ok(())
    }

    fn has_source(&self) -> bool {
        self.source.is_some()
    }

    fn has_sink(&self) -> bool {
        self.sink.is_some()
    }

    /// stops the connector
    ///
    /// # Errors
    ///   * if sending failed
    pub(crate) async fn stop(&self, sender: Sender<ConnectorResult<()>>) -> Result<()> {
        self.send(Msg::Stop(sender)).await
    }
    /// starts the connector
    ///
    /// # Errors
    ///   * if sending failed
    pub(crate) async fn start(&self, sender: Sender<ConnectorResult<()>>) -> Result<()> {
        self.send(Msg::Start(sender)).await
    }
    /// drains the connector
    ///
    /// # Errors
    ///   * if sending failed
    pub(crate) async fn drain(&self, sender: Sender<ConnectorResult<()>>) -> Result<()> {
        self.send(Msg::Drain(sender)).await
    }
    /// pauses the connector
    ///
    /// # Errors
    ///   * if sending failed
    pub async fn pause(&self) -> Result<()> {
        self.send(Msg::Pause).await
    }
    /// resumes the connector
    ///
    /// # Errors
    ///   * if sending failed
    pub async fn resume(&self) -> Result<()> {
        self.send(Msg::Resume).await
    }

    /// report status of the connector instance
    ///
    /// # Errors
    ///   * if sending or receiving failed
    pub async fn report_status(&self) -> Result<StatusReport> {
        let (tx, rx) = bounded(1);
        self.send(Msg::Report(tx)).await?;
        Ok(rx.recv().await?)
    }
}

/// Messages a Connector instance receives and acts upon
#[derive(Debug)]
pub(crate) enum Msg {
    /// connect 1 or more pipelines to a port
    LinkInput {
        /// port to which to connect
        port: Cow<'static, str>,
        /// pipelines to connect
        pipelines: Vec<(DeployEndpoint, pipeline::Addr)>,
        /// result receiver
        result_tx: Sender<Result<()>>,
    },
    /// connect 1 or more pipelines to a port
    LinkOutput {
        /// port to which to connect
        port: Cow<'static, str>,
        /// pipelines to connect
        pipelines: Vec<(DeployEndpoint, pipeline::Addr)>,
        /// result receiver
        result_tx: Sender<Result<()>>,
    },

    /// notification from the connector implementation that connectivity is lost and should be reestablished
    ConnectionLost,
    /// initiate a reconnect attempt
    Reconnect,
    // TODO: fill as needed
    /// start the connector
    Start(Sender<ConnectorResult<()>>),
    /// pause the connector
    ///
    /// source part is not polling for new data
    /// sink part issues a CB trigger
    /// until Resume is called, sink is restoring the CB again
    Pause,
    /// resume the connector after a pause
    Resume,
    /// Drain events from this connector
    ///
    /// - stop reading events from external connections
    /// - decline events received via the sink part
    /// - wait for drainage to be finished
    Drain(Sender<ConnectorResult<()>>),
    /// notify this connector that its source part has been drained
    SourceDrained,
    /// notify this connector that its sink part has been drained
    SinkDrained,
    /// stop the connector
    Stop(Sender<ConnectorResult<()>>),
    /// request a status report
    Report(Sender<StatusReport>),
}

#[derive(Debug)]
/// result of an async operation of the connector.
/// bears a `url` to identify the connector who finished the operation
pub(crate) struct ConnectorResult<T: std::fmt::Debug> {
    /// the connector alias
    pub(crate) alias: Alias,
    /// the actual result
    pub(crate) res: Result<T>,
}

impl ConnectorResult<()> {
    fn ok(ctx: &ConnectorContext) -> Self {
        Self {
            alias: ctx.alias.clone(),
            res: Ok(()),
        }
    }

    fn err(ctx: &ConnectorContext, err_msg: &'static str) -> Self {
        Self {
            alias: ctx.alias.clone(),
            res: Err(Error::from(err_msg)),
        }
    }
}

/// context for a Connector or its parts
pub(crate) trait Context: Display + Clone {
    /// provide the alias of the connector
    fn alias(&self) -> &Alias;

    /// get the quiescence beacon for checking if we should continue reading/writing
    fn quiescence_beacon(&self) -> &QuiescenceBeacon;

    /// get the notifier to signal to the runtime that we are disconnected
    fn notifier(&self) -> &reconnect::ConnectionLostNotifier;

    /// get the connector type
    fn connector_type(&self) -> &ConnectorType;

    /// only log an error and swallow the result
    #[inline]
    fn swallow_err<T, E, M>(&self, expr: std::result::Result<T, E>, msg: &M)
    where
        E: std::error::Error,
        M: Display + ?Sized,
    {
        if let Err(e) = expr {
            error!("{self} {msg}: {e}");
        }
    }

    /// log an error and return the result
    #[inline]
    fn bail_err<T, E, M>(
        &self,
        expr: std::result::Result<T, E>,
        msg: &M,
    ) -> std::result::Result<T, E>
    where
        E: std::error::Error,
        M: Display + ?Sized,
    {
        if let Err(e) = &expr {
            error!("{self} {msg}: {e}");
        }
        expr
    }

    /// enclose the given meta in the right connector namespace
    ///
    /// Namespace: "connector.<connector-type>"
    #[must_use]
    fn meta(&self, inner: Value<'static>) -> Value<'static> {
        let mut map = Value::object_with_capacity(1);
        map.try_insert(self.connector_type().to_string(), inner);
        map
    }

    /// extract the connector specific metadata
    fn extract_meta<'ct, 'event>(
        &'ct self,
        event_meta: &'ct Value<'event>,
    ) -> Option<&'ct Value<'event>>
    where
        'ct: 'event,
    {
        let t: &str = self.connector_type().into();
        event_meta.get(&Cow::borrowed(t))
    }
}

/// connector context
#[derive(Clone)]
pub(crate) struct ConnectorContext {
    /// alias of the connector instance
    pub(crate) alias: Alias,
    /// type of the connector
    connector_type: ConnectorType,
    /// The Quiescence Beacon
    quiescence_beacon: QuiescenceBeacon,
    /// Notifier
    notifier: reconnect::ConnectionLostNotifier,
}

impl Display for ConnectorContext {
    fn fmt(&self, f: &mut std::fmt::Formatter<'_>) -> std::fmt::Result {
        write!(f, "[Connector::{}]", &self.alias)
    }
}

impl Context for ConnectorContext {
    fn alias(&self) -> &Alias {
        &self.alias
    }

    fn connector_type(&self) -> &ConnectorType {
        &self.connector_type
    }

    fn quiescence_beacon(&self) -> &QuiescenceBeacon {
        &self.quiescence_beacon
    }

    fn notifier(&self) -> &reconnect::ConnectionLostNotifier {
        &self.notifier
    }
}

/// Connector instance status report
#[derive(Debug, Serialize)]
pub struct StatusReport {
    /// connector alias
    pub(crate) alias: Alias,
    /// state of the connector
    pub(crate) status: State,
    /// current connectivity
    pub(crate) connectivity: Connectivity,
    /// connected pipelines
    pub(crate) pipelines: HashMap<Cow<'static, str>, Vec<DeployEndpoint>>,
}

impl StatusReport {
    /// the connector alias
    #[must_use]
    pub fn alias(&self) -> &Alias {
        &self.alias
    }

    /// connector state
    #[must_use]
    pub fn status(&self) -> &State {
        &self.status
    }

    /// connector connectivity
    #[must_use]
    pub fn connectivity(&self) -> &Connectivity {
        &self.connectivity
    }

    /// connected pipelines
    #[must_use]
    pub fn pipelines(&self) -> &HashMap<Cow<'static, str>, Vec<DeployEndpoint>> {
        &self.pipelines
    }
}

/// Stream id generator
#[derive(Debug, Default)]
pub(crate) struct StreamIdGen(u64);

impl StreamIdGen {
    /// get the next stream id and increment the internal state
    pub(crate) fn next_stream_id(&mut self) -> u64 {
        let res = self.0;
        self.0 = self.0.wrapping_add(1);
        res
    }
}

/// How should we treat a stream being done
///
/// * `StreamClosed` -> Only this stream is closed
/// * `ConnectorClosed` -> The entire connector is closed, notify that we are disconnected, reconnect according to chosen reconnect config
#[derive(Debug, Clone, PartialEq, Copy)]
pub(crate) enum StreamDone {
    /// Only this stream is closed, (only one of many)
    StreamClosed,
    /// With this stream being closed, the whole connector can be considered done/closed
    ConnectorClosed,
}

/// Lookup table for known connectors
pub(crate) type Known =
    std::collections::HashMap<ConnectorType, Box<dyn ConnectorBuilder + 'static>>;

/// Spawns a connector
///
/// # Errors
/// if the connector can not be built or the config is invalid
pub(crate) async fn spawn(
    alias: &Alias,
    connector_id_gen: &mut ConnectorIdGen,
    builder: &dyn ConnectorBuilder,
    config: ConnectorConfig,
    kill_switch: &KillSwitch,
) -> Result<Addr> {
    // instantiate connector
    let connector = builder.build(alias, &config, kill_switch).await?;
    let r = connector_task(alias.clone(), connector, config, connector_id_gen.next_id()).await?;

    Ok(r)
}

#[allow(clippy::too_many_lines)]
// instantiates the connector and starts listening for control plane messages
async fn connector_task(
    alias: Alias,
    mut connector: Box<dyn Connector>,
    config: ConnectorConfig,
    uid: ConnectorId,
) -> Result<Addr> {
    let qsize = crate::QSIZE.load(Ordering::Relaxed);
    // channel for connector-level control plane communication
    let (msg_tx, msg_rx) = bounded(qsize);

    let mut connectivity = Connectivity::Disconnected;
    let mut quiescence_beacon = QuiescenceBeacon::default();
    let notifier = ConnectionLostNotifier::new(msg_tx.clone());

    let source_metrics_reporter = SourceReporter::new(
        alias.clone(),
        METRICS_CHANNEL.tx(),
        config.metrics_interval_s,
    );

    let codec_requirement = connector.codec_requirements();
    if connector.codec_requirements() == CodecReq::Structured && (config.codec.is_some()) {
        return Err(format!(
            "[Connector::{}] is a structured connector and can't be configured with a codec",
            alias
        )
        .into());
    }
    let source_builder = source::builder(
        SourceId::from(uid),
        &config,
        codec_requirement,
        qsize,
        source_metrics_reporter,
    )?;
    let source_ctx = SourceContext {
        alias: alias.clone(),
        uid: uid.into(),
        connector_type: config.connector_type.clone(),
        quiescence_beacon: quiescence_beacon.clone(),
        notifier: notifier.clone(),
    };

    let sink_metrics_reporter = SinkReporter::new(
        alias.clone(),
        METRICS_CHANNEL.tx(),
        config.metrics_interval_s,
    );
    let sink_builder = sink::builder(
        &config,
        codec_requirement,
        &alias,
        qsize,
        sink_metrics_reporter,
    )?;
    let sink_ctx = SinkContext {
        uid: uid.into(),
        alias: alias.clone(),
        connector_type: config.connector_type.clone(),
        quiescence_beacon: quiescence_beacon.clone(),
        notifier: notifier.clone(),
    };
    // create source instance
    let source_addr = connector.create_source(source_ctx, source_builder).await?;

    // create sink instance
    let sink_addr = connector.create_sink(sink_ctx, sink_builder).await?;

    let connector_addr = Addr {
        alias: alias.clone(),
        sender: msg_tx,
        source: source_addr,
        sink: sink_addr,
    };

    let mut reconnect: ReconnectRuntime =
        ReconnectRuntime::new(&connector_addr, notifier.clone(), &config.reconnect);
    let notifier = reconnect.notifier();

    let ctx = ConnectorContext {
        alias: alias.clone(),
        connector_type: config.connector_type.clone(),
        quiescence_beacon: quiescence_beacon.clone(),
        notifier,
    };

    let send_addr = connector_addr.clone();
    let mut connector_state = State::Initializing;
    let mut drainage = None;
    let mut start_sender: Option<Sender<ConnectorResult<()>>> = None;

    // TODO: add connector metrics reporter (e.g. for reconnect attempts, cb's received, uptime, etc.)
    task::spawn::<_, Result<()>>(async move {
        // typical 1 pipeline connected to IN, OUT, ERR
        let mut connected_pipelines: HashMap<
            Cow<'static, str>,
            Vec<(DeployEndpoint, pipeline::Addr)>,
        > = HashMap::with_capacity(3);
        // connector control plane loop
        while let Ok(msg) = msg_rx.recv().await {
            match msg {
                Msg::Report(tx) => {
                    // request a status report from this connector
                    let pipes: HashMap<Cow<'static, str>, Vec<DeployEndpoint>> =
                        connected_pipelines
                            .iter()
                            .map(|(port, connected)| {
                                (
                                    port.clone(),
                                    connected
                                        .iter()
                                        .map(|(endpoint, _)| endpoint)
                                        .cloned()
                                        .collect::<Vec<_>>(),
                                )
                            })
                            .collect();
                    if let Err(e) = tx
                        .send(StatusReport {
                            alias: alias.clone(),
                            status: connector_state,
                            connectivity,
                            pipelines: pipes,
                        })
                        .await
                    {
                        error!("{ctx} Error sending status report {e}.");
                    }
                }
                Msg::LinkInput {
                    port,
                    pipelines: pipelines_to_link,
                    result_tx,
                } => {
                    for (url, _) in &pipelines_to_link {
                        info!("{ctx} Connecting {url} via port {port}");
                    }

                    if let Some(port_pipes) = connected_pipelines.get_mut(&port) {
                        port_pipes.extend(pipelines_to_link.iter().cloned());
                    } else {
                        connected_pipelines.insert(port.clone(), pipelines_to_link.clone());
                    }
                    let res = if connector.is_valid_input_port(&port) {
                        // connect to sink part
                        if let Some(sink) = connector_addr.sink.as_ref() {
                            sink.addr
                                .send(SinkMsg::Link {
                                    pipelines: pipelines_to_link,
                                })
                                .await
                                .map_err(Into::into)
                        } else {
                            Err(ErrorKind::InvalidConnect(
                                connector_addr.alias.to_string(),
                                port.clone(),
                            )
                            .into())
                        }
                    } else {
                        error!("{ctx} Tried to connect to unsupported port: \"{port}\"");
                        Err(ErrorKind::InvalidConnect(
                            connector_addr.alias.to_string(),
                            port.clone(),
                        )
                        .into())
                    };
                    // send back the connect result
                    if let Err(e) = result_tx.send(res).await {
                        error!("{ctx} Error sending connect result: {e}");
                    }
                }
                Msg::LinkOutput {
                    port,
                    pipelines: pipelines_to_link,
                    result_tx,
                } => {
                    for (url, _) in &pipelines_to_link {
                        info!("{ctx} Connecting {url} via port {port}");
                    }

                    if let Some(port_pipes) = connected_pipelines.get_mut(&port) {
                        port_pipes.extend(pipelines_to_link.iter().cloned());
                    } else {
                        connected_pipelines.insert(port.clone(), pipelines_to_link.clone());
                    }
                    let res = if connector.is_valid_output_port(&port) {
                        // connect to source part
                        if let Some(source) = connector_addr.source.as_ref() {
                            source
                                .addr
                                .send(SourceMsg::Link {
                                    port,
                                    pipelines: pipelines_to_link,
                                })
                                .await
                                .map_err(Into::into)
                        } else {
                            Err(ErrorKind::InvalidConnect(
                                connector_addr.alias.to_string(),
                                port.clone(),
                            )
                            .into())
                        }
                    } else {
                        error!("{ctx} Tried to connect to unsupported port: \"{port}\"");
                        Err(ErrorKind::InvalidConnect(
                            connector_addr.alias.to_string(),
                            port.clone(),
                        )
                        .into())
                    };
                    // send back the connect result
                    log_error!(
                        result_tx.send(res).await,
                        "{ctx} Error sending connect result: {e}"
                    );
                }
                Msg::ConnectionLost => {
                    // react on the connection being lost
                    // immediately try to reconnect if we are not in draining state.
                    //
                    // TODO: this might lead to very fast retry loops if the connection is established as connector.connect() returns successful
                    //       but in the next instant fails and sends this message.
                    connectivity = Connectivity::Disconnected;
                    info!("{} Connection lost.", &ctx);
                    connector_addr.send_sink(SinkMsg::ConnectionLost).await?;
                    connector_addr
                        .send_source(SourceMsg::ConnectionLost)
                        .await?;

                    // reconnect if running - wait with reconnect if paused (until resume)
                    if connector_state == State::Running {
                        // ensure we don't reconnect in a hot loop
                        // ensure we adhere to the reconnect strategy, waiting and possibly not reconnecting at all
                        reconnect.enqueue_retry(&ctx).await;
                    }
                }
                Msg::Reconnect => {
                    // reconnect if we are below max_retries, otherwise bail out and fail the connector
                    info!("{} Connecting...", &ctx);
                    let (new, will_retry) = reconnect.attempt(connector.as_mut(), &ctx).await?;
                    match (&connectivity, &new) {
                        (Connectivity::Disconnected, Connectivity::Connected) => {
                            info!("{} Connected.", &ctx);
                            // notify sink
                            connector_addr
                                .send_sink(SinkMsg::ConnectionEstablished)
                                .await?;
                            connector_addr
                                .send_source(SourceMsg::ConnectionEstablished)
                                .await?;
                            if let Some(start_sender) = start_sender.take() {
                                ctx.swallow_err(
                                    start_sender.send(ConnectorResult::ok(&ctx)).await,
                                    "Error sending start response.",
                                );
                            }
                        }
                        (Connectivity::Connected, Connectivity::Disconnected) => {
                            info!("{} Disconnected.", &ctx);
                            connector_addr.send_sink(SinkMsg::ConnectionLost).await?;
                            connector_addr
                                .send_source(SourceMsg::ConnectionLost)
                                .await?;
                        }
                        _ => {
                            debug!("{} No change after reconnect: {:?}", &ctx, &new);
                        }
                    }
                    // ugly extra check
                    if new == Connectivity::Disconnected && !will_retry {
                        // if we weren't able to connect and gave up retrying, we are failed. That's life.
                        connector_state = State::Failed;
                        if let Some(start_sender) = start_sender.take() {
                            ctx.swallow_err(
                                start_sender
                                    .send(ConnectorResult::err(&ctx, "Connect failed."))
                                    .await,
                                "Error sending start response",
                            );
                        }
                    }
                    connectivity = new;
                }
                Msg::Start(sender) if connector_state == State::Initializing => {
                    info!("{ctx} Starting...");
                    start_sender = Some(sender);

                    // start connector
                    connector_state = match connector.on_start(&ctx).await {
                        Ok(()) => State::Running,
                        Err(e) => {
                            error!("{ctx} on_start Error: {e}");
                            State::Failed
                        }
                    };
                    info!("{ctx} Started. New state: {connector_state}",);
                    // forward to source/sink if available
                    connector_addr.send_source(SourceMsg::Start).await?;
                    connector_addr.send_sink(SinkMsg::Start).await?;

                    // initiate connect asynchronously
                    connector_addr.sender.send(Msg::Reconnect).await?;
                }
                Msg::Start(sender) => {
                    info!("{ctx} Ignoring Start Msg. Current state: {connector_state}",);
                    if connector_state == State::Running && connectivity == Connectivity::Connected
                    {
                        // sending an answer if we are connected
                        ctx.swallow_err(
                            sender.send(ConnectorResult::ok(&ctx)).await,
                            "Error sending Start result",
                        );
                    }
                }

                Msg::Pause if connector_state == State::Running => {
                    info!("{ctx} Pausing...");

                    // TODO: in implementations that don't really support pausing
                    //       issue a warning/error message
                    //       e.g. UDP, TCP, HTTP
                    //
                    ctx.swallow_err(connector.on_pause(&ctx).await, "Error during on_pause");

                    connector_addr.send_source(SourceMsg::Pause).await?;
                    connector_addr.send_sink(SinkMsg::Pause).await?;

                    connector_state = State::Paused;
                    quiescence_beacon.pause();

                    info!("{ctx} Paused.");
                }
                Msg::Pause => {
                    info!("{ctx} Ignoring Pause Msg. Current state: {connector_state}",);
                }
                Msg::Resume if connector_state == State::Paused => {
                    info!("{ctx} Resuming...");
                    ctx.swallow_err(connector.on_resume(&ctx).await, "Error during on_resume");
                    connector_state = State::Running;
                    quiescence_beacon.resume();

                    connector_addr.send_source(SourceMsg::Resume).await?;
                    connector_addr.send_sink(SinkMsg::Resume).await?;

                    if connectivity == Connectivity::Disconnected {
                        info!("{ctx} Triggering reconnect as part of resume.",);
                        connector_addr.send(Msg::Reconnect).await?;
                    }

                    info!("{ctx} Resumed.");
                }
                Msg::Resume => {
                    info!("{ctx} Ignoring Resume Msg. Current state: {connector_state}",);
                }
                Msg::Drain(_) if connector_state == State::Draining => {
                    info!("{ctx} Ignoring Drain Msg. Current state: {connector_state}",);
                }
                Msg::Drain(tx) => {
                    info!("{ctx} Draining...");

                    // notify connector that it should stop reading - so no more new events arrive at its source part
                    quiescence_beacon.stop_reading();
                    // let connector stop emitting anything to its source part - if possible here
                    ctx.swallow_err(connector.on_drain(&ctx).await, "Error during on_drain");
                    connector_state = State::Draining;

                    // notify source to drain the source channel and then send the drain signal
                    if let Some(source) = connector_addr.source.as_ref() {
                        source
                            .addr
                            .send(SourceMsg::Drain(connector_addr.sender.clone()))
                            .await?;
                    } else {
                        // proceed to the next step, even without source
                        connector_addr.send(Msg::SourceDrained).await?;
                    }

                    let d = Drainage::new(&connector_addr, tx);
                    if d.all_drained() {
                        info!("{ctx} Drained.");
                        log_error!(
                            d.send_all_drained().await,
                            "{ctx} error signalling being fully drained: {e}"
                        );
                    }
                    drainage = Some(d);
                }
                Msg::SourceDrained if connector_state == State::Draining => {
                    info!("{ctx} Source-part is drained.",);
                    if let Some(drainage) = drainage.as_mut() {
                        drainage.set_source_drained();
                        if drainage.all_drained() {
                            info!("{ctx} Drained.");
                            log_error!(
                                drainage.send_all_drained().await,
                                "{ctx} Error signalling being fully drained: {e}"
                            );
                        } else {
                            // notify sink to go into DRAIN state
                            // flush all events until we received a drain signal from all inputs
                            if let Some(sink) = connector_addr.sink.as_ref() {
                                sink.addr
                                    .send(SinkMsg::Drain(connector_addr.sender.clone()))
                                    .await?;
                            } else {
                                // proceed to the next step, even without sink
                                connector_addr.send(Msg::SinkDrained).await?;
                            }
                        }
                    }
                }
                Msg::SinkDrained if connector_state == State::Draining => {
                    info!("{ctx} Sink-part is drained.",);
                    if let Some(drainage) = drainage.as_mut() {
                        drainage.set_sink_drained();
                        quiescence_beacon.full_stop(); // TODO: maybe this should be done in the SinkManager?
                        if drainage.all_drained() {
                            info!("{ctx} Drained.");
                            log_error!(
                                drainage.send_all_drained().await,
                                "{ctx} Error signalling being fully drained: {e}"
                            );
                        }
                    }
                }
                Msg::SourceDrained => {
                    info!("{ctx} Ignoring SourceDrained Msg. Current state: {connector_state}",);
                }
                Msg::SinkDrained => {
                    info!("{ctx} Ignoring SourceDrained Msg. Current state: {connector_state}",);
                }
                Msg::Stop(sender) => {
                    info!("{ctx} Stopping...");
                    ctx.swallow_err(connector.on_stop(&ctx).await, "Error during on_stop");
                    connector_state = State::Stopped;
                    quiescence_beacon.full_stop();
                    let (stop_tx, stop_rx) = bounded(2);
                    let mut expect = usize::from(connector_addr.has_source())
                        + usize::from(connector_addr.has_sink());
                    ctx.swallow_err(
                        connector_addr
                            .send_source(SourceMsg::Stop(stop_tx.clone()))
                            .await,
                        "Error sending Stop msg to Source",
                    );
                    ctx.swallow_err(
                        connector_addr.send_sink(SinkMsg::Stop(stop_tx)).await,
                        "Error sending Stop msg to Sink",
                    );
                    while expect > 0 {
                        ctx.swallow_err(
                            stop_rx.recv().await,
                            "Error stopping sink and source part",
                        );
                        expect -= 1;
                    }
                    log_error!(
                        sender.send(ConnectorResult::ok(&ctx)).await,
                        "{ctx} Error sending Stop result: {e}"
                    );

                    info!("{ctx} Stopped.");
                    break;
                }
            } // match
        } // while
        info!("{ctx} Connector Stopped. Reason: {connector_state}");
        // TODO: inform registry that this instance is gone now
        Ok(())
    });
    Ok(send_addr)
}

#[derive(Debug, PartialEq)]
enum DrainState {
    None,
    Expect,
    Drained,
}

struct Drainage {
    tx: Sender<ConnectorResult<()>>,
    alias: Alias,
    source_drained: DrainState,
    sink_drained: DrainState,
}

impl Drainage {
    fn new(addr: &Addr, tx: Sender<ConnectorResult<()>>) -> Self {
        Self {
            tx,
            alias: addr.alias.clone(),
            source_drained: if addr.has_source() {
                DrainState::Expect
            } else {
                DrainState::None
            },
            sink_drained: if addr.has_sink() {
                DrainState::Expect
            } else {
                DrainState::None
            },
        }
    }

    fn set_sink_drained(&mut self) {
        self.sink_drained = DrainState::Drained;
    }

    fn set_source_drained(&mut self) {
        self.source_drained = DrainState::Drained;
    }

    fn all_drained(&self) -> bool {
        // None and Drained are valid here
        self.source_drained != DrainState::Expect && self.sink_drained != DrainState::Expect
    }

    async fn send_all_drained(&self) -> Result<()> {
        self.tx
            .send(ConnectorResult {
                alias: self.alias.clone(),
                res: Ok(()),
            })
            .await?;
        Ok(())
    }
}

/// describes connectivity state of the connector
#[derive(Debug, Serialize, Deserialize, Copy, Clone, PartialEq, Eq)]
#[serde(rename_all = "lowercase")]
pub enum Connectivity {
    /// connector is connected
    Connected,
    /// connector is disconnected
    Disconnected,
}

const IN_PORTS: [Cow<'static, str>; 1] = [IN];
const IN_PORTS_REF: &[Cow<'static, str>; 1] = &IN_PORTS;
const OUT_PORTS: [Cow<'static, str>; 2] = [OUT, ERR];
const OUT_PORTS_REF: &[Cow<'static, str>; 2] = &OUT_PORTS;

/// A Connector connects the tremor runtime to the outside world.
///
/// It can be a source of events, as such it is polled for new data.
/// It can also be a sink for events, as such events are sent to it from pipelines.
/// A connector can act as sink and source or just as one of those.
///
/// A connector encapsulates the establishment and maintenance of connections to the outside world,
/// such as tcp connections, file handles etc. etc.
///
/// It is a meta entity on top of the sink and source part.
/// The connector has its own control plane and is an artefact in the tremor repository.
/// It controls the sink and source parts which are connected to the rest of the runtime via links to pipelines.

#[async_trait::async_trait]
pub(crate) trait Connector: Send {
    /// Valid input ports for the connector, by default this is `in`
    fn input_ports(&self) -> &[Cow<'static, str>] {
        IN_PORTS_REF
    }
    /// Valid output ports for the connector, by default this is `out` and `err`
    fn output_ports(&self) -> &[Cow<'static, str>] {
        OUT_PORTS_REF
    }

    /// Tests if a input port is valid, by default does a case insensitive search against
    /// `self.input_ports()`
    fn is_valid_input_port(&self, port: &str) -> bool {
        for valid in self.input_ports() {
            if port.eq_ignore_ascii_case(valid.as_ref()) {
                return true;
            }
        }
        false
    }

    /// Tests if a input port is valid, by default does a case insensitive search against
    /// `self.output_ports()`
    fn is_valid_output_port(&self, port: &str) -> bool {
        for valid in self.output_ports() {
            if port.eq_ignore_ascii_case(valid.as_ref()) {
                return true;
            }
        }
        false
    }

    /// create a source part for this connector if applicable
    ///
    /// This function is called exactly once upon connector creation.
    /// If this connector does not act as a source, return `Ok(None)`.
    async fn create_source(
        &mut self,
        _source_context: SourceContext,
        _builder: source::SourceManagerBuilder,
    ) -> Result<Option<source::SourceAddr>> {
        Ok(None)
    }

    /// Create a sink part for this connector if applicable
    ///
    /// This function is called exactly once upon connector creation.
    /// If this connector does not act as a sink, return `Ok(None)`.
    async fn create_sink(
        &mut self,
        _sink_context: SinkContext,
        _builder: sink::SinkManagerBuilder,
    ) -> Result<Option<sink::SinkAddr>> {
        Ok(None)
    }

    /// Attempt to connect to the outside world.
    /// Return `Ok(true)` if a connection could be established.
    /// This method will be retried if it fails or returns `Ok(false)`.
    ///
    /// To notify the runtime of the main connectivity being lost, a `notifier` is passed in.
    /// Call `notifier.notify().await` as the last thing when you notice the connection is lost.
    /// This is well suited when handling the connection in another task.
    ///
    /// The attempt is the number of the connection attempt, the number this method has been called on this connector.
    /// The very first attempt to establish a connection will be `0`.
    /// All further attempts will be
    ///
    /// To know when to stop reading new data from the external connection, the `quiescence` beacon
    /// can be used. Call `.reading()` and `.writing()` to see if you should continue doing so, if not, just stop and rest.
    async fn connect(&mut self, _ctx: &ConnectorContext, _attempt: &Attempt) -> Result<bool> {
        Ok(true)
    }

    /// called once when the connector is started
    /// `connect` will be called after this for the first time, leave connection attempts in `connect`.
    async fn on_start(&mut self, _ctx: &ConnectorContext) -> Result<()> {
        Ok(())
    }

    /// called when the connector pauses
    async fn on_pause(&mut self, _ctx: &ConnectorContext) -> Result<()> {
        Ok(())
    }
    /// called when the connector resumes
    async fn on_resume(&mut self, _ctx: &ConnectorContext) -> Result<()> {
        Ok(())
    }

    /// Drain
    ///
    /// Ensure no new events arrive at the source part of this connector when this function returns
    /// So we can safely send the `Drain` signal.
    async fn on_drain(&mut self, _ctx: &ConnectorContext) -> Result<()> {
        Ok(())
    }

    /// called when the connector is stopped
    async fn on_stop(&mut self, _ctx: &ConnectorContext) -> Result<()> {
        Ok(())
    }

    /// Returns the codec requirements for the connector
    fn codec_requirements(&self) -> CodecReq;
}

/// Specifeis if a connector requires a codec
#[derive(Clone, Copy, PartialEq, Eq, Debug)]
pub(crate) enum CodecReq {
    /// No codec can be provided for this connector it always returns structured data
    Structured,
    /// A codec must be provided for this connector
    Required,
    /// A codec can be provided for this connector otherwise the default is used
    Optional(&'static str),
}

/// the type of a connector
#[derive(Debug, Clone, PartialEq, Eq, Hash, Serialize, Deserialize, Default)]
pub(crate) struct ConnectorType(String);

impl From<ConnectorType> for String {
    fn from(ct: ConnectorType) -> Self {
        ct.0
    }
}

impl<'t> From<&'t ConnectorType> for &'t str {
    fn from(ct: &'t ConnectorType) -> Self {
        ct.0.as_str()
    }
}

impl Display for ConnectorType {
    fn fmt(&self, f: &mut std::fmt::Formatter<'_>) -> std::fmt::Result {
        f.write_str(self.0.as_str())
    }
}

impl From<String> for ConnectorType {
    fn from(s: String) -> Self {
        Self(s)
    }
}

impl<T> From<&T> for ConnectorType
where
    T: ToString + ?Sized,
{
    fn from(s: &T) -> Self {
        Self(s.to_string())
    }
}

/// unique instance alias/id of a connector within a deployment
#[derive(Debug, PartialEq, PartialOrd, Eq, Hash, Clone, Serialize, Deserialize)]
pub struct Alias {
    flow_alias: flow::Alias,
    connector_alias: String,
}

impl Alias {
    /// construct a new `ConnectorId` from the id of the containing flow and the connector instance id
    pub fn new(flow_alias: impl Into<flow::Alias>, connector_alias: impl Into<String>) -> Self {
        Self {
            flow_alias: flow_alias.into(),
            connector_alias: connector_alias.into(),
        }
    }

    /// get a reference to the flow alias
    #[must_use]
    pub fn flow_alias(&self) -> &flow::Alias {
        &self.flow_alias
    }

    /// get a reference to the connector alias
    #[must_use]
    pub fn connector_alias(&self) -> &str {
        self.connector_alias.as_str()
    }
}

impl std::fmt::Display for Alias {
    fn fmt(&self, f: &mut std::fmt::Formatter<'_>) -> std::fmt::Result {
        write!(f, "{}::{}", self.flow_alias, self.connector_alias)
    }
}

/// something that is able to create a connector instance
#[async_trait::async_trait]
pub(crate) trait ConnectorBuilder: Sync + Send + std::fmt::Debug {
    /// the type of the connector
    fn connector_type(&self) -> ConnectorType;

    /// create a connector from the given `id` and `config`, if a connector config is mandatory
    /// implement `build_cfg` instead
    ///
    /// # Errors
    ///  * If the config is invalid for the connector
    async fn build(
        &self,
        alias: &Alias,
        config: &ConnectorConfig,
        kill_switch: &KillSwitch,
    ) -> Result<Box<dyn Connector>> {
        let cc = config
            .config
            .as_ref()
            .ok_or_else(|| ErrorKind::MissingConfiguration(alias.to_string()))?;
        self.build_cfg(alias, config, cc, kill_switch).await
    }

    /// create a connector from the given `alias`, outer `ConnectorConfig` and the connector-specific `connector_config`
    ///
    /// # Errors
    ///  * If the config is invalid for the connector
    async fn build_cfg(
        &self,
        _alias: &Alias,
        _config: &ConnectorConfig,
        _connector_config: &Value,
        _kill_switch: &KillSwitch,
    ) -> Result<Box<dyn Connector>> {
        Err("build_cfg is unimplemented".into())
    }
}

/// builtin connector types

#[must_use]
pub(crate) fn builtin_connector_types() -> Vec<Box<dyn ConnectorBuilder + 'static>> {
    vec![
        Box::new(impls::file::Builder::default()),
        Box::new(impls::metrics::Builder::default()),
        Box::new(impls::stdio::Builder::default()),
        Box::new(impls::tcp::client::Builder::default()),
        Box::new(impls::tcp::server::Builder::default()),
        Box::new(impls::udp::client::Builder::default()),
        Box::new(impls::udp::server::Builder::default()),
        Box::new(impls::kv::Builder::default()),
        Box::new(impls::metronome::Builder::default()),
        Box::new(impls::wal::Builder::default()),
        Box::new(impls::dns::client::Builder::default()),
        Box::new(impls::discord::Builder::default()),
        Box::new(impls::ws::client::Builder::default()),
        Box::new(impls::ws::server::Builder::default()),
        Box::new(impls::elastic::Builder::default()),
        Box::new(impls::crononome::Builder::default()),
        Box::new(impls::s3::streamer::Builder::default()),
        Box::new(impls::s3::reader::Builder::default()),
        Box::new(impls::kafka::consumer::Builder::default()),
        Box::new(impls::kafka::producer::Builder::default()),
        #[cfg(unix)]
        Box::new(impls::unix_socket::server::Builder::default()),
        #[cfg(unix)]
        Box::new(impls::unix_socket::client::Builder::default()),
        Box::new(impls::http::client::Builder::default()),
        Box::new(impls::http::server::Builder::default()),
        Box::new(impls::otel::client::Builder::default()),
        Box::new(impls::otel::server::Builder::default()),
        Box::new(impls::gbq::writer::Builder::default()),
        Box::new(impls::gpubsub::consumer::Builder::default()),
        Box::new(impls::gpubsub::producer::Builder::default()),
        Box::new(impls::clickhouse::Builder::default()),
        Box::new(impls::gcl::writer::Builder::default()),
<<<<<<< HEAD
        Box::new(impls::logging::Builder::default()),
=======
        Box::new(impls::gcs::streamer::Builder::default()),
>>>>>>> cc720e1c
    ]
}

/// debug connector types

#[must_use]
pub(crate) fn debug_connector_types() -> Vec<Box<dyn ConnectorBuilder + 'static>> {
    vec![
        Box::new(impls::cb::Builder::default()),
        Box::new(impls::bench::Builder::default()),
        Box::new(impls::null::Builder::default()),
        Box::new(impls::exit::Builder::default()),
    ]
}

/// registering builtin and debug connector types
///
/// # Errors
///  * If a builtin connector couldn't be registered

pub(crate) async fn register_builtin_connector_types(world: &World, debug: bool) -> Result<()> {
    for builder in builtin_connector_types() {
        world.register_builtin_connector_type(builder).await?;
    }
    if debug {
        for builder in debug_connector_types() {
            world.register_builtin_connector_type(builder).await?;
        }
    }

    Ok(())
}

/// Function to spawn a long-running task representing a connector connection
/// and ensuring that upon error the runtime is notified about the lost connection, as the task is gone.
pub(crate) fn spawn_task<F, C>(ctx: C, t: F) -> JoinHandle<()>
where
    F: Future<Output = Result<()>> + Send + 'static,
    C: Context + Send + 'static,
{
    task::spawn(async move {
        if let Err(e) = t.await {
            error!("{ctx} Connector loop error: {e}");
            // notify connector task about a terminated connection loop
            let n = ctx.notifier();
            log_error!(
                n.connection_lost().await,
                "{ctx} Failed to notify on connection lost: {e}"
            );
        } else {
            debug!("{ctx} Connector loop finished.");
        }
    })
}

#[cfg(test)]
pub(crate) mod unit_tests {
    use crate::system::flow;

    use super::*;

    #[derive(Clone)]
    pub(crate) struct FakeContext {
        t: ConnectorType,
        alias: Alias,
        notifier: reconnect::ConnectionLostNotifier,
        beacon: QuiescenceBeacon,
    }

    impl FakeContext {
        pub(crate) fn new(tx: Sender<Msg>) -> Self {
            Self {
                t: ConnectorType::from("snot"),
                alias: Alias::new(flow::Alias::new("fake"), "fake"),
                notifier: reconnect::ConnectionLostNotifier::new(tx),
                beacon: QuiescenceBeacon::default(),
            }
        }
    }

    impl Display for FakeContext {
        fn fmt(&self, f: &mut std::fmt::Formatter<'_>) -> std::fmt::Result {
            write!(f, "snot")
        }
    }

    impl Context for FakeContext {
        fn alias(&self) -> &Alias {
            &self.alias
        }

        fn quiescence_beacon(&self) -> &QuiescenceBeacon {
            &self.beacon
        }

        fn notifier(&self) -> &reconnect::ConnectionLostNotifier {
            &self.notifier
        }

        fn connector_type(&self) -> &ConnectorType {
            &self.t
        }
    }

    #[async_std::test]
    async fn spawn_task_error() -> Result<()> {
        let (tx, rx) = bounded(1);
        let ctx = FakeContext::new(tx);
        // thanks coverage
        ctx.quiescence_beacon();
        ctx.notifier();
        ctx.connector_type();
        ctx.alias();
        // end
        spawn_task(ctx.clone(), async move { return Err("snot".into()) }).await;
        assert!(matches!(rx.recv().await, Ok(Msg::ConnectionLost)));

        spawn_task(ctx.clone(), async move { Ok(()) }).await;
        assert!(rx.is_empty());

        rx.close();

        // this one is just here for coverage for when the call to notify is failing
        spawn_task(ctx, async move { return Err("snot 2".into()) }).await;

        Ok(())
    }
}<|MERGE_RESOLUTION|>--- conflicted
+++ resolved
@@ -1265,11 +1265,8 @@
         Box::new(impls::gpubsub::producer::Builder::default()),
         Box::new(impls::clickhouse::Builder::default()),
         Box::new(impls::gcl::writer::Builder::default()),
-<<<<<<< HEAD
         Box::new(impls::logging::Builder::default()),
-=======
         Box::new(impls::gcs::streamer::Builder::default()),
->>>>>>> cc720e1c
     ]
 }
 

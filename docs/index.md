--- conflicted
+++ resolved
@@ -10,8 +10,4 @@
 
 ## Contact
 
-<<<<<<< HEAD
-The tremor team is available on slack at __#tremor__ or __#tremor-forum__ ordinarily during Berlin business hours.
-=======
-The tremor team is available on slack at __#tremor-forum__ ordinarily during Berlin business hours.
->>>>>>> 35a99b65
+The tremor team is available on slack at __#tremor-forum__ ordinarily during Berlin business hours.